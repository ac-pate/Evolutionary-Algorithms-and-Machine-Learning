# Achal Patel - 40227663

import random
import numpy as np
import subprocess
import tempfile
import os
from concurrent.futures import ThreadPoolExecutor, as_completed
from collections import defaultdict
import json

class RNAFoldingEA:
    """
    Evolutionary Algorithm for Inverse RNA Folding Problem
    
    this ea finds rna sequences that:
    1. Satisfy IUPAC sequence constraints (HARD constraint)
    2. fold into target secondary structure (fitness optimization)
    3. maximize diversity of solutions
    """
    
    def __init__(self, population_size, generations, sequence_constraint, structure_constraint, max_workers=8):
        """
        Initialize the Evolutionary Algorithm
        
        Args:
            population_size (int): Number of individuals in population
            generations (int): Number of generations to evolve
            sequence_constraint (str): IUPAC notation string
            structure_constraint (str): Dot-bracket notation string
            max_workers (int): Number of parallel workers for fitness evaluation
        """
        self.population_size = population_size
        self.generations = generations
        self.sequence_constraint = sequence_constraint
        self.structure_constraint = structure_constraint
        self.sequence_length = len(sequence_constraint)
        self.max_workers = max_workers
        
        # evolutionary params (will be optimized based on hardware)
        self.crossover_rate = 0.8
        self.mutation_rate = 1.0 / self.sequence_length  # adaptive mutation rate
        self.tournament_size = 3
        self.elite_percentage = 0.1  # Keep top 10% by default
        self.elitism_count = max(1, int(population_size * self.elite_percentage))
        
        # Early termination settings
        self.early_termination_fitness = 0.95
        self.high_fitness_streak_threshold = 25
        self.high_fitness_streak = 0
        
        # Anti-stagnation settings (using existing pattern)
        self.stagnation_threshold = 15  # Generations without improvement
        self.stagnation_counter = 0
        self.last_best_fitness = 0.0
        
        self.diversity_threshold = 0.1  # Minimum diversity to maintain
        self.restart_rate = 0.3  # Percentage of population to restart
        self.base_mutation_rate = self.mutation_rate  # Store original rate
        self.mutation_boost_factor = 3.0  # Boost factor when stagnant
        
        # iupac code mapping for constraint validation
        self.iupac_codes = {
            'N': ['A', 'U', 'C', 'G'],  # any nucleotide
            'A': ['A'], 'U': ['U'], 'C': ['C'], 'G': ['G'],  # specific bases
            'W': ['A', 'U'],  # weak bonds
            'S': ['C', 'G'],  # Strong bonds  
            'R': ['A', 'G'],  # purines
            'Y': ['C', 'U'],  # pyrimidines
            'M': ['A', 'C'],  # amino group
            'K': ['G', 'U'],  # Keto group
            'H': ['A', 'C', 'U'],  # not g
            'B': ['C', 'G', 'U'],  # Not A
            'V': ['A', 'C', 'G'],  # Not U
            'D': ['A', 'G', 'U']   # Not C
        }
        
        # results storage
        self.best_individuals = []
        self.population = []
        self.fitness_history = []
        self.diversity_history = []
        self.callbacks = []  # For wandb or other external logging
        self.early_terminated = False
        self.termination_reason = None
        
    def add_callback(self, callback_func):
        """
        Add a callback function that will be called each generation
        
        Args:
            callback_func: Function with signature (generation, best_fitness, avg_fitness, diversity)
        """
        self.callbacks.append(callback_func)
        
    def is_valid_sequence(self, sequence):
        """
        check if sequence satisfys iupac constraints
        
        Args:
            sequence (str): RNA sequence to validate
            
        Returns:
            bool: True if sequence is valid, False otherwise
        """
        if len(sequence) != self.sequence_length:
            return False
            
        for i, (seq_base, constraint) in enumerate(zip(sequence, self.sequence_constraint)):
            if constraint in self.iupac_codes:
                if seq_base not in self.iupac_codes[constraint]:
                    return False
            else:
                # unknown iupac code - treat as any nucleotide allowed
                if seq_base not in ['A', 'U', 'C', 'G']:
                    return False
        return True
    
    def generate_random_sequence(self):
        """
        Generate a random RNA sequence that satisfies IUPAC constraints
        
        Returns:
            str: Valid RNA sequence
        """
        sequence = []
        for constraint in self.sequence_constraint:
            if constraint in self.iupac_codes:
                allowed_bases = self.iupac_codes[constraint]
            else:
                allowed_bases = ['A', 'U', 'C', 'G']  # Default to any nucleotide
            sequence.append(random.choice(allowed_bases))
        return ''.join(sequence)
    
    def initialize_population(self):
        """
        initialize pop with valid random sequences
        ensures diversity by avoiding duplicates
        """
        print("Initializing population...")
        population = []
        seen_sequences = set()
        
        attempts = 0
        max_attempts = self.population_size * 10  # Prevent infinite loops
        
        while len(population) < self.population_size and attempts < max_attempts:
            sequence = self.generate_random_sequence()
            if sequence not in seen_sequences and self.is_valid_sequence(sequence):
                population.append(sequence)
                seen_sequences.add(sequence)
            attempts += 1
            
        # fill remaining slots if needed (should not happen with good constraints)
        while len(population) < self.population_size:
            sequence = self.generate_random_sequence()
            population.append(sequence)
            
        self.population = population
        print(f"Initialized population with {len(population)} individuals")
    
    def fold_rna_ipknot(self, sequence):
        """
        use ipknot via docker to predict rna secondary structure
        
        Args:
            sequence (str): RNA sequence to fold
            
        Returns:
            str: predicted secondary structure in dot-bracket notation
        """
        try:
            # create temporary FASTA file
            with tempfile.NamedTemporaryFile(mode='w', suffix='.fa', delete=False) as f:
                f.write(f">sequence\n{sequence}\n")
                temp_file = f.name
            
            # run ipknot via docker
            cmd = ["sudo", "docker", "exec", "ipknot_runner", "ipknot", f"/work/{os.path.basename(temp_file)}"]
            
            # copy file to Docker container working directory
            copy_cmd = ["sudo", "docker", "cp", temp_file, f"ipknot_runner:/work/{os.path.basename(temp_file)}"]
            subprocess.run(copy_cmd, check=True, capture_output=True)
            
            # Run IPknot
            result = subprocess.run(cmd, capture_output=True, text=True, check=True, timeout=30)
            
            # Parse output to extract structure
            lines = result.stdout.strip().split('\n')
            for i, line in enumerate(lines):
                if line.startswith('>'):
                    # Next line should be sequence, line after that should be structure
                    if i + 2 < len(lines):
                        structure = lines[i + 2].strip()
                        # Clean up temporary file
                        os.unlink(temp_file)
                        return structure
            
            # Cleanup and return empty structure if parsing failed
            os.unlink(temp_file)
            return '.' * len(sequence)  # All unpaired as fallback
            
        except Exception as e:
            print(f"Error folding sequence {sequence}: {e}")
            # Cleanup temp file if it exists
            if 'temp_file' in locals() and os.path.exists(temp_file):
                os.unlink(temp_file)
            return '.' * len(sequence)  # All unpaired as fallback
    
    def calculate_structure_fitness(self, predicted_structure, target_structure):
        """
        Calculate fitness based on structure similarity
        
        Args:
            predicted_structure (str): Predicted dot-bracket structure
            target_structure (str): Target dot-bracket structure
            
        Returns:
            float: Fitness score (0.0 to 1.0, higher is better)
        """
        if len(predicted_structure) != len(target_structure):
            return 0.0
        
        # Count matching positions
        matches = sum(1 for p, t in zip(predicted_structure, target_structure) if p == t)
        return matches / len(target_structure)
    
    def evaluate_fitness(self, sequences):
        """
        Evaluate fitness for a batch of sequences using parallel processing
        
        Args:
            sequences (list): List of RNA sequences
            
        Returns:
            list: List of fitness scores
        """
        def evaluate_single(sequence):
            if not self.is_valid_sequence(sequence):
                return 0.0  # Invalid sequences get zero fitness
            
            predicted_structure = self.fold_rna_ipknot(sequence)
            return self.calculate_structure_fitness(predicted_structure, self.structure_constraint)
        
        # use parallel processing for fitness evaluation
        with ThreadPoolExecutor(max_workers=self.max_workers) as executor:
            fitness_scores = list(executor.map(evaluate_single, sequences))
        
        return fitness_scores
    
    def tournament_selection(self, fitness_scores):
        """
        Tournament selection for parent selection
        
        Args:
            fitness_scores (list): Fitness scores for population
            
        Returns:
            str: Selected parent sequence
        """
        try:
            # Validate inputs
            if len(self.population) == 0 or len(fitness_scores) == 0:
                raise ValueError("Empty population or fitness scores")
            
            if len(self.population) != len(fitness_scores):
                raise ValueError(f"Population size ({len(self.population)}) != fitness scores size ({len(fitness_scores)})")
            
            # Ensure tournament size doesn't exceed population size
            actual_tournament_size = min(self.tournament_size, len(self.population))
            
            tournament_indices = random.sample(range(len(self.population)), actual_tournament_size)
            tournament_fitness = [fitness_scores[i] for i in tournament_indices]
            winner_index = tournament_indices[tournament_fitness.index(max(tournament_fitness))]
            
            # Validate winner index
            if 0 <= winner_index < len(self.population):
                return self.population[winner_index]
            else:
                raise IndexError(f"Winner index {winner_index} out of bounds for population size {len(self.population)}")
                
        except Exception as e:
            print(f"Warning: Tournament selection failed: {e}, using fallback")
            # Safe fallback - return a random individual
            if len(self.population) > 0:
                return random.choice(self.population)
            else:
                # Emergency fallback - generate new sequence
                return self.generate_random_sequence()
    
    def two_point_crossover(self, parent1, parent2):
        """
        Two-point crossover with constraint validation
        
        Args:
            parent1 (str): First parent sequence
            parent2 (str): Second parent sequence
            
        Returns:
            tuple: Two offspring sequences
        """
        if len(parent1) != len(parent2):
            return parent1, parent2
        
        # Choose two crossover points
        point1 = random.randint(1, len(parent1) - 2)
        point2 = random.randint(point1 + 1, len(parent1) - 1)
        
        # Create offspring
        offspring1 = parent1[:point1] + parent2[point1:point2] + parent1[point2:]
        offspring2 = parent2[:point1] + parent1[point1:point2] + parent2[point2:]
        
        # Validate and repair if necessary
        offspring1 = self.repair_sequence(offspring1)
        offspring2 = self.repair_sequence(offspring2)
        
        return offspring1, offspring2
    
    def mutate(self, sequence):
        """
        Point mutation with constraint validation
        
        Args:
            sequence (str): Sequence to mutate
            
        Returns:
            str: Mutated sequence
        """
        sequence_list = list(sequence)
        
        for i in range(len(sequence_list)):
            if random.random() < self.mutation_rate:
                # Get allowed bases for this position
                constraint = self.sequence_constraint[i]
                if constraint in self.iupac_codes:
                    allowed_bases = self.iupac_codes[constraint]
                else:
                    allowed_bases = ['A', 'U', 'C', 'G']
                
                # Mutate to a different valid base
                current_base = sequence_list[i]
                possible_mutations = [base for base in allowed_bases if base != current_base]
                if possible_mutations:
                    sequence_list[i] = random.choice(possible_mutations)
        
        return ''.join(sequence_list)
    
    def repair_sequence(self, sequence):
        """
        Repair sequence to satisfy IUPAC constraints
        
        Args:
            sequence (str): Potentially invalid sequence
            
        Returns:
            str: Valid sequence
        """
        sequence_list = list(sequence)
        
        for i, (base, constraint) in enumerate(zip(sequence_list, self.sequence_constraint)):
            if constraint in self.iupac_codes:
                allowed_bases = self.iupac_codes[constraint]
                if base not in allowed_bases:
                    sequence_list[i] = random.choice(allowed_bases)
        
        return ''.join(sequence_list)
    
    def calculate_diversity(self, sequences):
        """
        Calculate average normalized Hamming distance for diversity measurement
        PARALLELIZED VERSION - much faster than O(N²) single-threaded
        
        Args:
            sequences (list): List of sequences
            
        Returns:
            float: Average diversity score
        """
        if len(sequences) < 2:
            return 0.0
        
        def calculate_distances_chunk(chunk_indices):
            """Calculate distances for a chunk of sequence pairs"""
            total_distance = 0.0
            comparisons = 0
            
            for i in chunk_indices:
                if i >= len(sequences):  # Safety check
                    continue
                for j in range(i + 1, len(sequences)):
                    if j >= len(sequences):  # Safety check
                        continue
                    hamming_dist = sum(1 for a, b in zip(sequences[i], sequences[j]) if a != b)
                    normalized_dist = hamming_dist / len(sequences[i])
                    total_distance += normalized_dist
                    comparisons += 1
            
            return total_distance, comparisons
        
        # Split work into chunks for parallel processing - Fixed chunking
        num_sequences = len(sequences)
        chunk_size = max(1, num_sequences // self.max_workers)
        chunks = []
        
        for i in range(0, num_sequences, chunk_size):
            chunk_end = min(i + chunk_size, num_sequences)
            chunk_indices = list(range(i, chunk_end))
            if chunk_indices:  # Only add non-empty chunks
                chunks.append(chunk_indices)
        
        if not chunks:  # Fallback for edge cases
            return 0.0
        
        # Process chunks in parallel
        with ThreadPoolExecutor(max_workers=min(self.max_workers, len(chunks))) as executor:
            results = list(executor.map(calculate_distances_chunk, chunks))
        
        # Combine results
        total_distance = sum(result[0] for result in results)
        total_comparisons = sum(result[1] for result in results)
        
        return total_distance / total_comparisons if total_comparisons > 0 else 0.0
    
    def adaptive_mutation_rate(self, diversity):
        """
        Adapt mutation rate based on stagnation and diversity
        
        Args:
            diversity (float): Current population diversity
            
        Returns:
            float: Adjusted mutation rate
        """
        mutation_rate = self.base_mutation_rate
        
        # Increase mutation if stagnating
        if self.stagnation_counter > self.stagnation_threshold // 2:
            mutation_rate *= self.mutation_boost_factor
        
        # Increase mutation if diversity is too low
        if diversity < self.diversity_threshold:
            mutation_rate *= 2.0
        
        # Cap mutation rate to prevent chaos
        return min(mutation_rate, 0.1)
    
    def diversity_aware_selection(self, fitness_scores):
        """
        Lightweight selection that adds randomness when stagnating
        Much faster than calculating diversity for every parent selection
        
        Args:
            fitness_scores (list): Fitness scores for population
            
        Returns:
            str: Selected parent sequence
        """
        try:
            # Validate inputs
            if len(self.population) == 0:
                return self.generate_random_sequence()
            
            # When not stagnating, use normal tournament selection
            if self.stagnation_counter <= 5:
                return self.tournament_selection(fitness_scores)
            
            # When stagnating, add some randomness to encourage diversity
            # 30% random selection to inject diversity, 70% tournament selection
            if random.random() < 0.3:
                # Random selection for diversity
                return random.choice(self.population)
            else:
                # Tournament selection for quality
                return self.tournament_selection(fitness_scores)
                
        except Exception as e:
            print(f"Warning: Diversity-aware selection failed: {e}, using fallback")
            # Safe fallback
            if len(self.population) > 0:
                return random.choice(self.population)
            else:
                return self.generate_random_sequence()
    
    def restart_population(self, fitness_scores):
        """
        Restart portion of population when stagnating
        PARALLELIZED VERSION - generates new sequences in parallel
        
        Args:
            fitness_scores (list): Current fitness scores
        """
        if len(fitness_scores) != len(self.population):
            print("Warning: Fitness scores and population size mismatch, skipping restart")
            return
            
        num_to_restart = int(self.population_size * self.restart_rate)
        if num_to_restart <= 0:
            return
        
        # Keep the best individuals
        elite_indices = sorted(range(len(fitness_scores)), 
                              key=lambda i: fitness_scores[i], reverse=True)
        keep_indices = set(elite_indices[:self.population_size - num_to_restart])
        
        # Generate new random individuals in parallel
        def generate_sequences_chunk(count):
            """Generate multiple random sequences"""
            return [self.generate_random_sequence() for _ in range(count)]
        
        # Parallel generation of new sequences - Fixed chunking
        if num_to_restart <= self.max_workers:
            # If few sequences to generate, just do it directly
            new_sequences = [self.generate_random_sequence() for _ in range(num_to_restart)]
        else:
            # Split into chunks for parallel generation
            chunk_size = max(1, num_to_restart // self.max_workers)
            chunks = []
            remaining = num_to_restart
            
            while remaining > 0:
                chunk = min(chunk_size, remaining)
                chunks.append(chunk)
                remaining -= chunk
            
            with ThreadPoolExecutor(max_workers=min(self.max_workers, len(chunks))) as executor:
                new_sequences_chunks = list(executor.map(generate_sequences_chunk, chunks))
            
            # Flatten the results
            new_sequences = [seq for chunk in new_sequences_chunks for seq in chunk]
        
        # Ensure we have exactly the right number of new sequences
        new_sequences = new_sequences[:num_to_restart]
        
        # Build new population
        new_population = []
        new_seq_index = 0
        for i in range(self.population_size):
            if i in keep_indices and i < len(self.population):
                new_population.append(self.population[i])
            elif new_seq_index < len(new_sequences):
                new_population.append(new_sequences[new_seq_index])
                new_seq_index += 1
            else:
                # Fallback: generate a new sequence
                new_population.append(self.generate_random_sequence())
        
        # Ensure population is exactly the right size
        self.population = new_population[:self.population_size]
        print(f"Anti-stagnation: Restarted {num_to_restart} individuals (parallelized)")
    
    def get_best_individuals(self):
        """
        Get best individuals as list of dictionaries for compatibility
        
        Returns:
            list: List of dicts with 'sequence' and 'fitness' keys
        """
        return [{'sequence': seq, 'fitness': fitness} for seq, fitness in self.best_individuals]
    
    def run_evolution(self):
        """
        Main evolutionary algorithm loop
        """
        print(f"Starting evolution: {self.population_size} individuals, {self.generations} generations")
        print(f"Using {self.max_workers} parallel workers for fitness evaluation")
        print(f"Sequence constraint: {self.sequence_constraint}")
        print(f"Structure constraint: {self.structure_constraint}")
        
        # Initialize population
        self.initialize_population()
        
        for generation in range(self.generations):
                        
            # Evaluate fitness
            fitness_scores = self.evaluate_fitness(self.population)
            
            # Track statistics
            max_fitness = max(fitness_scores)
            avg_fitness = sum(fitness_scores) / len(fitness_scores)
            self.fitness_history.append((generation, max_fitness, avg_fitness))
            
            # Calculate diversity with error handling
            try:
                diversity = self.calculate_diversity(self.population)
            except Exception as e:
                print(f"Warning: Diversity calculation failed: {e}, using fallback")
                diversity = 0.0
            
            # Anti-stagnation: Check for stagnation
            if max_fitness > 0 and max_fitness <= self.last_best_fitness + 1e-6:  # No significant improvement
                self.stagnation_counter += 1
            else:
                self.stagnation_counter = 0
                self.last_best_fitness = max_fitness
            
            # Anti-stagnation: Adaptive mutation rate
            self.mutation_rate = self.adaptive_mutation_rate(diversity)
            
            # Anti-stagnation: Population restart if severely stagnant
<<<<<<< HEAD
            if (self.stagnation_counter >= self.stagnation_threshold or 
                diversity < self.diversity_threshold):
=======
            if (max_fitness > 0 and 
                (self.stagnation_counter >= self.stagnation_threshold or diversity < self.diversity_threshold)):
>>>>>>> 107a42f7
                try:
                    self.restart_population(fitness_scores)
                    self.stagnation_counter = 0
                    # Reset baseline after restart to prevent immediate re-triggering
                    self.last_best_fitness = 0.0
                    # Re-evaluate after restart
                    fitness_scores = self.evaluate_fitness(self.population)
                    max_fitness = max(fitness_scores)
                    avg_fitness = sum(fitness_scores) / len(fitness_scores)
                    # Update baseline to new best after restart
                    self.last_best_fitness = max_fitness
                    try:
                        diversity = self.calculate_diversity(self.population)
                    except Exception as e:
                        print(f"Warning: Post-restart diversity calculation failed: {e}")
                        diversity = 0.0
                except Exception as e:
                    print(f"Warning: Population restart failed: {e}, continuing with current population")
                    self.stagnation_counter = 0
            
            # Check early termination condition
            if max_fitness >= self.early_termination_fitness:
                self.high_fitness_streak += 1
                if self.high_fitness_streak >= self.high_fitness_streak_threshold:
                    self.early_terminated = True
                    self.termination_reason = f"Early termination: fitness >={self.early_termination_fitness} for {self.high_fitness_streak} generations"
                    print(f"\n{self.termination_reason}")
                    break
            else:
                self.high_fitness_streak = 0
            
            # Call external callbacks (e.g., wandb logging, progress monitoring)
            for callback in self.callbacks:
                try:
                    callback(generation, max_fitness, avg_fitness, diversity)
                except Exception as e:
                    print(f"Warning: Callback failed: {e}")
            
            # Store best individuals
            for i, (seq, fitness) in enumerate(zip(self.population, fitness_scores)):
                if fitness > 0.9:  # High-quality threshold
                    self.best_individuals.append((seq, fitness))
            
            # Create next generation
            new_population = []
            
            # Anti-stagnation: Dynamic elitism (reduce when stagnating)
            # Anti-stagnation: Much more aggressive dynamic elitism
            current_elite_percentage = self.elite_percentage
            if self.stagnation_counter > 20:
                current_elite_percentage = 0.01  # Keep only 1% when severely stuck
            elif self.stagnation_counter > 15:
                current_elite_percentage = 0.02  # Keep only 2% when very stuck
            elif self.stagnation_counter > 10:
                current_elite_percentage = max(0.03, self.elite_percentage / 3)
            elif self.stagnation_counter > 5:
                current_elite_percentage = max(0.05, self.elite_percentage / 2)
                
            elite_count = max(1, int(self.population_size * current_elite_percentage))
            elite_indices = sorted(range(len(fitness_scores)), key=lambda i: fitness_scores[i], reverse=True)[:elite_count]
            for idx in elite_indices:
                new_population.append(self.population[idx])
            
            # Generate rest with diversity-aware selection when stagnating
            while len(new_population) < self.population_size:
                try:
                    if random.random() < self.crossover_rate:
                        # Use diversity-aware selection when stagnating
                        if self.stagnation_counter > 5:
                            parent1 = self.diversity_aware_selection(fitness_scores)
                            parent2 = self.diversity_aware_selection(fitness_scores)
                        else:
                            parent1 = self.tournament_selection(fitness_scores)
                            parent2 = self.tournament_selection(fitness_scores)
                        
                        child1, child2 = self.two_point_crossover(parent1, parent2)
                        
                        # Mutation with adaptive rate
                        child1 = self.mutate(child1)
                        child2 = self.mutate(child2)
                        
                        new_population.extend([child1, child2])
                    else:
                        # Just mutation with diversity-aware selection
                        if self.stagnation_counter > 5:
                            parent = self.diversity_aware_selection(fitness_scores)
                        else:
                            parent = self.tournament_selection(fitness_scores)
                        child = self.mutate(parent)
                        new_population.append(child)
                        
                except Exception as e:
                    print(f"Warning: Error during offspring generation: {e}, using fallback")
                    # Emergency fallback - add a random sequence
                    new_population.append(self.generate_random_sequence())
            
            # Trim to exact population size with safety check
            if len(new_population) > self.population_size:
                self.population = new_population[:self.population_size]
            else:
                self.population = new_population
        
        if self.early_terminated:
            print(f"\nEvolution terminated early!")
            print(f"Reason: {self.termination_reason}")
        else:
            print("\nEvolution completed!")
        self.analyze_results()
    
    def analyze_results(self):
        """
        Analyze final results and prepare output
        """
        print("\n=== FINAL ANALYSIS ===")
        
        if self.early_terminated:
            print(f"EARLY TERMINATION: {self.termination_reason}")
        
        # Remove duplicates and sort by fitness
        unique_individuals = list(set(seq for seq, _ in self.best_individuals))
        
        # Re-evaluate fitness for unique individuals
        final_fitness = self.evaluate_fitness(unique_individuals)
        
        # Sort by fitness
        sorted_results = sorted(zip(unique_individuals, final_fitness), key=lambda x: x[1], reverse=True)
        
        print(f"Found {len(sorted_results)} unique high-quality sequences")
        print(f"Elite percentage: {self.elite_percentage*100:.1f}% ({self.elitism_count} individuals)")
        
        if sorted_results:
            # Calculate diversity
            sequences = [seq for seq, _ in sorted_results]
            diversity = self.calculate_diversity(sequences)
            print(f"Average sequence diversity: {diversity:.4f}")
            
            # Show top results
            print("\nTop 10 sequences:")
            for i, (seq, fitness) in enumerate(sorted_results[:10]):
                print(f"{i+1:2d}. {seq} (fitness: {fitness:.4f})")
        
        return sorted_results
    
    def save_results(self, filename="assignment1_results.txt"):
        """
        Save results to output file
        
        Args:
            filename (str): Output filename
        """
        # Get final results
        results = self.analyze_results()
        
        # Save sequences to file
        with open(filename, 'w') as f:
            for seq, fitness in results:
                if fitness > 0.5:  # Only save decent quality sequences
                    f.write(f"{seq}\n")
        
        print(f"\nResults saved to {filename}")
        print(f"Saved {len([r for r in results if r[1] > 0.5])} sequences")


def main():
    """
    Main function with user input as required by assignment
    """
    print("RNA Folding Evolutionary Algorithm")
    print("==================================")
    
    # Get user input as required
    try:
        population_size = int(input("Please enter the population size: "))
        num_generations = int(input("Please enter the number of generations: "))
    except ValueError:
        print("Invalid input. Using default values.")
        population_size = 100
        num_generations = 100
    
    # Load constraints from CSV (using the first constraint set for testing)
    # In practice, you would specify which constraint set to use
    sequence_constraint = "GARMUWYMNKKSSGMUCCKCYAGCNCMMNGAGKNCWAUKSKRUNCGNMYCNMNSCKCNCNCKUKKSWSAACSSSAMCN"
    structure_constraint = "((((....))))....(((((.......)))))............(((((.......[[[[[[))))).]]]]]]..."
    
    print("Running EA...")
    
    # Create and run EA
    ea = RNAFoldingEA(population_size, num_generations, sequence_constraint, structure_constraint, max_workers=8)
    
    # Add lightweight progress monitoring (no performance impact)
    try:
        from progress_monitor import add_progress_monitoring
        ea = add_progress_monitoring(ea)
    except ImportError:
        print("Progress monitoring not available, running standard EA...")
    
    ea.run_evolution()
    ea.save_results()

if __name__ == "__main__":
    main()<|MERGE_RESOLUTION|>--- conflicted
+++ resolved
@@ -597,13 +597,8 @@
             self.mutation_rate = self.adaptive_mutation_rate(diversity)
             
             # Anti-stagnation: Population restart if severely stagnant
-<<<<<<< HEAD
-            if (self.stagnation_counter >= self.stagnation_threshold or 
-                diversity < self.diversity_threshold):
-=======
             if (max_fitness > 0 and 
                 (self.stagnation_counter >= self.stagnation_threshold or diversity < self.diversity_threshold)):
->>>>>>> 107a42f7
                 try:
                     self.restart_population(fitness_scores)
                     self.stagnation_counter = 0
